--- conflicted
+++ resolved
@@ -137,10 +137,7 @@
             },
         }
         params_with_json_schema = add_value_set_params(params, params_with_json_schema)
-<<<<<<< HEAD
-=======
-
->>>>>>> b9ea1408
+
         return (template_str, params_with_json_schema, styling)
 
     @classmethod
@@ -170,6 +167,43 @@
                 "condition_parser",
             ],
         )
+        styling = runtime_configuration.get("styling")
+        params = substitute_none_for_missing(
+            configuration.kwargs,
+            [
+                "column",
+                "value_set",
+                "parse_strings_as_datetimes",
+                "row_condition",
+                "condition_parser",
+            ],
+        )
+
+        if params["value_set"] is None or len(params["value_set"]) == 0:
+            values_string = "[ ]"
+        else:
+            for i, v in enumerate(params["value_set"]):
+                params["v__" + str(i)] = v
+
+            values_string = " ".join(
+                ["$v__" + str(i) for i, v in enumerate(params["value_set"])]
+            )
+
+        template_str = "distinct values must match this set: " + values_string + "."
+
+        if params.get("parse_strings_as_datetimes"):
+            template_str += " Values should be parsed as datetimes."
+
+        if include_column_name:
+            template_str = "$column " + template_str
+
+        if params["row_condition"] is not None:
+            (
+                conditional_template_str,
+                conditional_params,
+            ) = parse_row_condition_string_pandas_engine(params["row_condition"])
+            template_str = conditional_template_str + ", then " + template_str
+            params.update(conditional_params)
 
         if params["value_set"] is None or len(params["value_set"]) == 0:
             values_string = "[ ]"
