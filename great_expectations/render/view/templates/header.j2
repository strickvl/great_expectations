--- conflicted
+++ resolved
@@ -13,11 +13,7 @@
 <div id="{{content_block_id}}-header" {{ content_block_header_styling | replace("{{section_id}}", section_id) | replace("{{content_block_id}}", content_block_id) }}>
     {%- if "header" in content_block -%}
       <h4>
-<<<<<<< HEAD
-          {{ content_block["header"] | render_string_template}}
-=======
           {{ content_block["header"] | render_content_block}}
->>>>>>> bbf14ef7
       </h4>
     {% endif -%}
     {%- if "subheader" in content_block -%}
