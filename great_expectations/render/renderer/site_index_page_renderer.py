--- conflicted
+++ resolved
@@ -17,13 +17,8 @@
 
         column_count = len(link_list_keys_to_render)
         profiling_links = link_lists_dict.get("profiling_links")
-<<<<<<< HEAD
         validations_links = link_lists_dict.get("validations_links")
         expectations_links = link_lists_dict.get("expectations_links")
-=======
-        validation_links = link_lists_dict.get("validation_links")
-        expectation_suite_links = link_lists_dict.get("expectation_suite_links")
->>>>>>> 3daf553c
         
         cell_width_pct = 100.0/column_count
 
@@ -98,15 +93,9 @@
             })
             first_row.append(profiling_results_bullet_list)
             
-<<<<<<< HEAD
         if "expectations_links" in link_list_keys_to_render:
             if len(expectations_links) > 0:
                 expectation_suite_link_dict = expectations_links[0]
-=======
-        if "expectation_suite_links" in link_list_keys_to_render:
-            if len(expectation_suite_links) > 0:
-                expectation_suite_link_dict = expectation_suite_links[0]
->>>>>>> 3daf553c
             else:
                 expectation_suite_link_dict = {
                     "expectation_suite_name": "",
@@ -139,15 +128,9 @@
             })
             first_row.append(expectation_suite_link)
             
-<<<<<<< HEAD
             if "validations_links" in link_list_keys_to_render and "expectations_links" in link_list_keys_to_render:
                 sorted_validations_links = [
                     link_dict for link_dict in sorted(validations_links, key=lambda x: x["run_id"], reverse=True)
-=======
-            if "validation_links" in link_list_keys_to_render and "expectation_suite_links" in link_list_keys_to_render:
-                sorted_validation_links = [
-                    link_dict for link_dict in sorted(validation_links, key=lambda x: x["run_id"], reverse=True)
->>>>>>> 3daf553c
                     if link_dict["expectation_suite_name"] == expectation_suite_name
                 ]
                 validation_link_bullets = [
@@ -173,12 +156,8 @@
                                 }
                             }
                         }
-<<<<<<< HEAD
                     }) for link_dict in sorted_validations_links if
                     link_dict["expectation_suite_name"] == expectation_suite_name
-=======
-                    }) for link_dict in sorted_validation_links
->>>>>>> 3daf553c
                 ]
                 validation_link_bullet_list = RenderedComponentContent(**{
                     "content_block_type": "bullet_list",
@@ -199,15 +178,9 @@
                 })
                 first_row.append(validation_link_bullet_list)
 
-<<<<<<< HEAD
         if not expectations_links and "validations_links" in link_list_keys_to_render:
             sorted_validations_links = [
                 link_dict for link_dict in sorted(validations_links, key=lambda x: x["run_id"], reverse=True)
-=======
-        if not expectation_suite_links and "validation_links" in link_list_keys_to_render:
-            sorted_validation_links = [
-                link_dict for link_dict in sorted(validation_links, key=lambda x: x["run_id"], reverse=True)
->>>>>>> 3daf553c
             ]
             validation_link_bullets = [
                 RenderedComponentContent(**{
@@ -232,11 +205,7 @@
                             }
                         }
                     }
-<<<<<<< HEAD
                 }) for link_dict in sorted_validations_links
-=======
-                }) for link_dict in sorted_validation_links
->>>>>>> 3daf553c
             ]
             validation_link_bullet_list = RenderedComponentContent(**{
                 "content_block_type": "bullet_list",
@@ -259,13 +228,8 @@
         
         section_rows.append(first_row)
         
-<<<<<<< HEAD
         if "expectations_links" in link_list_keys_to_render and len(expectations_links) > 1:
             for expectation_suite_link_dict in expectations_links[1:]:
-=======
-        if "expectation_suite_links" in link_list_keys_to_render and len(expectation_suite_links) > 1:
-            for expectation_suite_link_dict in expectation_suite_links[1:]:
->>>>>>> 3daf553c
                 expectation_suite_row = []
                 expectation_suite_name = expectation_suite_link_dict["expectation_suite_name"]
     
@@ -293,15 +257,9 @@
                 })
                 expectation_suite_row.append(expectation_suite_link)
     
-<<<<<<< HEAD
                 if "validations_links" in link_list_keys_to_render:
                     sorted_validations_links = [
                         link_dict for link_dict in sorted(validations_links, key=lambda x: x["run_id"], reverse=True)
-=======
-                if "validation_links" in link_list_keys_to_render:
-                    sorted_validation_links = [
-                        link_dict for link_dict in sorted(validation_links, key=lambda x: x["run_id"], reverse=True)
->>>>>>> 3daf553c
                         if link_dict["expectation_suite_name"] == expectation_suite_name
                     ]
                     validation_link_bullets = [
@@ -326,12 +284,8 @@
                                     }
                                 }
                             }
-<<<<<<< HEAD
                         }) for link_dict in sorted_validations_links if
                         link_dict["expectation_suite_name"] == expectation_suite_name
-=======
-                        }) for link_dict in sorted_validation_links
->>>>>>> 3daf553c
                     ]
                     validation_link_bullet_list = RenderedComponentContent(**{
                         "content_block_type": "bullet_list",
@@ -404,19 +358,11 @@
                 generator_table_rows = []
                 generator_table_header_row = ["Data Asset"]
                 link_list_keys_to_render = []
-<<<<<<< HEAD
                 
                 header_dict = OrderedDict([
                     ["profiling_links", "Profiling Results"],
                     ["expectations_links", "Expectation Suite"],
                     ["validations_links", "Validation Results"]
-=======
-
-                header_dict = OrderedDict([
-                    ["profiling_links", "Profiling Results"],
-                    ["expectation_suite_links", "Expectation Suite"],
-                    ["validation_links", "Validation Results"]
->>>>>>> 3daf553c
                 ])
                 
                 for link_lists_key, header in header_dict.items():
@@ -426,11 +372,7 @@
                         if link_lists.get(link_lists_key):
                             generator_table_header_row.append(header)
                             link_list_keys_to_render.append(link_lists_key)
-<<<<<<< HEAD
                 
-=======
-
->>>>>>> 3daf553c
                 generator_table = RenderedComponentContent(**{
                     "content_block_type": "table",
                     "header_row": generator_table_header_row,
