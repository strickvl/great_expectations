import logging
logger = logging.getLogger(__name__)

import pypandoc

from .renderer import Renderer
from .column_section_renderer import (
    ProfilingResultsColumnSectionRenderer,
    ExpectationSuiteColumnSectionRenderer,
    ValidationResultsColumnSectionRenderer
)
from .other_section_renderer import (
    ProfilingResultsOverviewSectionRenderer,
)


class ValidationResultsPageRenderer(Renderer):
    @classmethod
    def render(cls, validation_results={}):
        run_id = validation_results['meta']['run_id']
        full_data_asset_identifier = validation_results['meta']['data_asset_name'] or ""
        expectation_suite_name = validation_results['meta']['expectation_suite_name']
        short_data_asset_name = full_data_asset_identifier.split('/')[-1]
    
        # Group EVRs by column
        columns = {}
        for evr in validation_results["results"]:
            if "column" in evr["expectation_config"]["kwargs"]:
                column = evr["expectation_config"]["kwargs"]["column"]
            else:
                column = "Table-level Expectations"
        
            if column not in columns:
                columns[column] = []
            columns[column].append(evr)
    
        ordered_columns = Renderer._get_column_list_from_evrs(validation_results)
    
        overview_content_blocks = [
            cls._render_validation_header(),
            cls._render_validation_info(validation_results=validation_results),
            cls._render_validation_statistics(validation_results=validation_results)
        ]
    
        if "data_asset_name" in validation_results["meta"] and validation_results["meta"]["data_asset_name"]:
            data_asset_name = short_data_asset_name
        else:
            data_asset_name = None
    
        sections = [
            {
                "section_name": "Overview",
                "content_blocks": overview_content_blocks
            }
        ]
    
        sections += [
            ValidationResultsColumnSectionRenderer.render(
                validation_results=columns[column],
            ) for column in ordered_columns
        ]
    
        return {
            "renderer_type": "ValidationResultsColumnSectionRenderer",
            "data_asset_name": data_asset_name,
            "full_data_asset_identifier": full_data_asset_identifier,
            "page_title": run_id + "-" + expectation_suite_name + "-ProfilingResults",
            "sections": sections
        }
    
    @classmethod
    def _render_validation_header(cls):
        return {
            "content_block_type": "header",
            "header": "Validation Overview",
            "styling": {
                "classes": ["col-12"],
                "header": {
                    "classes": ["alert", "alert-secondary"]
                }
            }
        }
    
    @classmethod
    def _render_validation_info(cls, validation_results):
        run_id = validation_results['meta']['run_id']
        full_data_asset_identifier = validation_results['meta']['data_asset_name'] or ""
        expectation_suite_name = validation_results['meta']['expectation_suite_name']
        ge_version = validation_results["meta"]["great_expectations.__version__"]
        success = validation_results["success"]
        
        return {
            "content_block_type": "table",
            "header": "Info",
            "table": [
                ["Full Data Asset Identifier", full_data_asset_identifier],
                ["Expectation Suite Name", expectation_suite_name],
                ["Great Expectations Version", ge_version],
                ["Run ID", run_id],
                ["Validation Succeeded", success]
            ],
            "styling": {
                "classes": ["col-12", "table-responsive"],
                "styles": {
                    "margin-top": "20px"
                },
                "body": {
                    "classes": ["table", "table-sm"]
                }
            },
        }
    
    @classmethod
    def _render_validation_statistics(cls, validation_results):
        statistics = validation_results["statistics"]
        return {
            "content_block_type": "table",
            "header": "Statistics",
            "table": [
                ["Evaluated Expectations", statistics["evaluated_expectations"]],
                ["Successful Expectations", statistics["successful_expectations"]],
                ["Unsuccessful Expectations", statistics["unsuccessful_expectations"]],
                ["Success Percent", "{0:.2f}%".format(statistics["success_percent"])],
            ],
            "styling": {
                "classes": ["col-6", "table-responsive"],
                "styles": {
                    "margin-top": "20px"
                },
                "body": {
                    "classes": ["table", "table-sm"]
                }
            },
        }


class ExpectationSuitePageRenderer(Renderer):
    @classmethod
<<<<<<< HEAD
    def render(cls, expectations={}):
        full_data_asset_identifier = expectations.get("data_asset_name") or ""
        
        # Group expectations by column
        columns = {}
        ordered_columns = None
        if "expectation_suite_name" in expectations:
            expectation_suite_name = expectations["expectation_suite_name"]
        else:
            expectation_suite_name = None
        for expectation in expectations["expectations"]:
            if "column" in expectation["kwargs"]:
                column = expectation["kwargs"]["column"]
            else:
                column = "_nocolumn"
            if column not in columns:
                columns[column] = []
            columns[column].append(expectation)
            
            # if possible, get the order of columns from expect_table_columns_to_match_ordered_list
            if expectation["expectation_type"] == "expect_table_columns_to_match_ordered_list":
                exp_column_list = expectation["kwargs"]["column_list"]
                if exp_column_list and len(exp_column_list) > 0:
                    ordered_columns = exp_column_list
        
        # if no order of columns is expected, sort alphabetically
        if not ordered_columns:
            ordered_columns = sorted(list(columns.keys()))
        
=======
    def render(cls, expectations):
        columns, ordered_columns = cls._group_and_order_expectations_by_column(expectations)

        expectation_suite_name = cls._get_expectation_suite_name(expectations)

>>>>>>> 8227b2d2
        overview_content_blocks = [
            cls._render_asset_header(expectations),
            cls._render_asset_info(expectations)
        ]
        
        asset_notes_content_block = cls._render_asset_notes(expectations)
        if asset_notes_content_block != None:
            overview_content_blocks.append(asset_notes_content_block)
            # import json
            # print(json.dumps(overview_content_blocks, indent=2))
        
        sections = [
            {
                "section_name": "Overview",
                "content_blocks": overview_content_blocks,
            }
        ]
        
        sections += [
            ExpectationSuiteColumnSectionRenderer.render(expectations=columns[column]) for column in ordered_columns
        ]
        
        return {
            # "renderer_type": "ExpectationSuitePageRenderer",
            # "data_asset_name": short_data_asset_name,
            "full_data_asset_identifier": full_data_asset_identifier,
            "page_title": expectation_suite_name,
            "utm_medium": "expectation-suite-page",
            "sections": sections
        }
    
    @classmethod
    def _render_asset_header(cls, expectations):
        return {
            "content_block_type": "header",
            "header": "Expectation Suite Overview",
            "styling": {
                "classes": ["col-12"],
                "header": {
                    "classes": ["alert", "alert-secondary"]
                }
            }
        }
    
    @classmethod
    def _render_asset_info(cls, expectations):
        full_data_asset_identifier = expectations.get("data_asset_name") or ""
        data_asset_type = expectations.get("data_asset_type")
        expectation_suite_name = expectations.get("expectation_suite_name")
        ge_version = expectations["meta"]["great_expectations.__version__"]
        
        return {
            "content_block_type": "table",
            "header": "Info",
            "table": [
                ["Full Data Asset Identifier", full_data_asset_identifier],
                ["Data Asset Type", data_asset_type],
                ["Expectation Suite Name", expectation_suite_name],
                ["Great Expectations Version", ge_version]
            ],
            "styling": {
                "classes": ["col-12", "table-responsive"],
                "styles": {
                    "margin-top": "20px"
                },
                "body": {
                    "classes": ["table", "table-sm"]
                }
            },
        }
    
    @classmethod
    def _render_asset_notes(cls, expectations):
        
        content = []
        
        if "expectations" in expectations:
            # This if statement is a precaution in case the expectation suite doesn't contain expectations.
            # Once we have more strongly typed classes for suites, this shouldn't be necessary.
            
            total_expectations = len(expectations["expectations"])
            columns = []
            for exp in expectations["expectations"]:
                if "column" in exp["kwargs"]:
                    columns.append(exp["kwargs"]["column"])
            total_columns = len(set(columns))
            
            content = content + [
                # TODO: Leaving these two paragraphs as placeholders for later development.
                # "This Expectation suite was first generated by {BasicDatasetProfiler} on {date}, using version {xxx} of Great Expectations.",
                # "{name}, {name}, and {name} have also contributed additions and revisions.",
                "This Expectation suite currently contains %d total Expectations across %d columns." % (
                    total_expectations,
                    total_columns,
                ),
            ]
        
        if "notes" in expectations["meta"]:
            notes = expectations["meta"]["notes"]
            note_content = None
            
            if type(notes) == str:
                note_content = [notes]
            
            elif type(notes) == list:
                note_content = notes
            
            elif type(notes) == dict:
                if "format" in notes:
                    if notes["format"] == "string":
                        if type(notes["content"]) == str:
                            note_content = [notes["content"]]
                        elif type(notes["content"]) == list:
                            note_content = notes["content"]
                        else:
                            logger.warning("Unrecognized Expectation suite notes format. Skipping rendering.")
                    
                    elif notes["format"] == "markdown":
                        # ???: Should converting to markdown be the renderer's job, or the view's job?
                        # Renderer is easier, but will end up mixing HTML strings with content_block info.
                        if type(notes["content"]) == str:
                            note_content = [pypandoc.convert_text(notes["content"], format='md', to="html")]
                        
                        elif type(notes["content"]) == list:
                            note_content = [pypandoc.convert_text(note, format='md', to="html") for note in
                                            notes["content"]]
                        
                        else:
                            logger.warning("Unrecognized Expectation suite notes format. Skipping rendering.")
                
                else:
                    logger.warning("Unrecognized Expectation suite notes format. Skipping rendering.")
            
            if note_content != None:
                content = content + note_content
        
        return {
            "content_block_type": "text",
            "header": "Notes",
            "content": content,
            "styling": {
                "classes": ["col-12", "table-responsive"],
                "styles": {
                    "margin-top": "20px"
                },
                "body": {
                    "classes": ["table", "table-sm"]
                }
            },
        }


class ProfilingResultsPageRenderer(Renderer):

    @classmethod
    def render(cls, validation_results):
        run_id = validation_results['meta']['run_id']
        full_data_asset_identifier = validation_results['meta']['data_asset_name'] or ""
        expectation_suite_name = validation_results['meta']['expectation_suite_name']
        short_data_asset_name = full_data_asset_identifier.split('/')[-1]

        # Group EVRs by column
        #TODO: When we implement a ValidationResultSuite class, this method will move there.
        columns = cls._group_evrs_by_column(validation_results)

        ordered_columns = Renderer._get_column_list_from_evrs(validation_results)
        column_types = ProfilingResultsOverviewSectionRenderer._get_column_types(validation_results)

        if "data_asset_name" in validation_results["meta"] and validation_results["meta"]["data_asset_name"]:
            data_asset_name = short_data_asset_name
        else:
            data_asset_name = None

        return {
            "renderer_type": "ProfilingResultsPageRenderer",
            "data_asset_name": data_asset_name,
            "full_data_asset_identifier": full_data_asset_identifier,
            "page_title": run_id + "-" + expectation_suite_name + "-ProfilingResults",
            "utm_medium": "profiling-results-page",
            "sections":
                [
                    ProfilingResultsOverviewSectionRenderer.render(
                        validation_results,
                        section_name="Overview"
                    )
                ] +
                [
                    ProfilingResultsColumnSectionRenderer.render(
                        columns[column],
                        section_name=column,
                        column_type=column_types.get(column),
                    ) for column in ordered_columns
                ]
        }<|MERGE_RESOLUTION|>--- conflicted
+++ resolved
@@ -136,43 +136,11 @@
 
 class ExpectationSuitePageRenderer(Renderer):
     @classmethod
-<<<<<<< HEAD
-    def render(cls, expectations={}):
-        full_data_asset_identifier = expectations.get("data_asset_name") or ""
-        
-        # Group expectations by column
-        columns = {}
-        ordered_columns = None
-        if "expectation_suite_name" in expectations:
-            expectation_suite_name = expectations["expectation_suite_name"]
-        else:
-            expectation_suite_name = None
-        for expectation in expectations["expectations"]:
-            if "column" in expectation["kwargs"]:
-                column = expectation["kwargs"]["column"]
-            else:
-                column = "_nocolumn"
-            if column not in columns:
-                columns[column] = []
-            columns[column].append(expectation)
-            
-            # if possible, get the order of columns from expect_table_columns_to_match_ordered_list
-            if expectation["expectation_type"] == "expect_table_columns_to_match_ordered_list":
-                exp_column_list = expectation["kwargs"]["column_list"]
-                if exp_column_list and len(exp_column_list) > 0:
-                    ordered_columns = exp_column_list
-        
-        # if no order of columns is expected, sort alphabetically
-        if not ordered_columns:
-            ordered_columns = sorted(list(columns.keys()))
-        
-=======
     def render(cls, expectations):
         columns, ordered_columns = cls._group_and_order_expectations_by_column(expectations)
 
         expectation_suite_name = cls._get_expectation_suite_name(expectations)
 
->>>>>>> 8227b2d2
         overview_content_blocks = [
             cls._render_asset_header(expectations),
             cls._render_asset_info(expectations)
