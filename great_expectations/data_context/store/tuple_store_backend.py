import os
import random
import re
import shutil
# PYTHON 2 - py2 - update to ABC direct use rather than __metaclass__ once we drop py2 support
import logging
from abc import ABCMeta

from great_expectations.data_context.store.store_backend import StoreBackend
from great_expectations.exceptions import StoreBackendError

logger = logging.getLogger(__name__)


class TupleStoreBackend(StoreBackend, metaclass=ABCMeta):
    """
    If filepath_template is provided, the key to this StoreBackend abstract class must be a tuple with
    fixed length equal to the number of unique components matching the regex r"{\d+}"

    For example, in the following template path: expectations/{0}/{1}/{2}/prefix-{2}.json, keys must have
    three components.
    """

    def __init__(self, filepath_template=None, filepath_prefix=None, filepath_suffix=None, forbidden_substrings=None,
                 platform_specific_separator=True, fixed_length_key=False):
        super().__init__(fixed_length_key=fixed_length_key)
        if forbidden_substrings is None:
            forbidden_substrings = ["/", "\\"]
        self.forbidden_substrings = forbidden_substrings
        self.platform_specific_separator = platform_specific_separator

        if filepath_template is not None and filepath_suffix is not None:
            raise ValueError("filepath_suffix may only be used when filepath_template is None")

        self.filepath_template = filepath_template
        if filepath_prefix and len(filepath_prefix) > 0:
            # Validate that the filepath prefix does not end with a forbidden substring
            if filepath_prefix[-1] in self.forbidden_substrings:
                raise StoreBackendError("Unable to initialize TupleStoreBackend: filepath_prefix may not end with a "
                                        "forbidden substring. Current forbidden substrings are " +
                                        str(forbidden_substrings))
        self.filepath_prefix = filepath_prefix
        self.filepath_suffix = filepath_suffix

        if filepath_template is not None:
            # key length is the number of unique values to be substituted in the filepath_template
            self.key_length = len(
                set(
                    re.findall(r"{\d+}", filepath_template)
                )
            )

            self.verify_that_key_to_filepath_operation_is_reversible()
            self._fixed_length_key = True

    def _validate_key(self, key):
        super()._validate_key(key)

        for key_element in key:
            for substring in self.forbidden_substrings:
                if substring in key_element:
                    raise ValueError("Keys in {0} must not contain substrings in {1} : {2}".format(
                        self.__class__.__name__,
                        self.forbidden_substrings,
                        key,
                    ))

    def _validate_value(self, value):
        if not isinstance(value, str) and not isinstance(value, bytes):
            raise TypeError("Values in {0} must be instances of {1} or {2}, not {3}".format(
                self.__class__.__name__,
                str,
                bytes,
                type(value),
            ))

    def _convert_key_to_filepath(self, key):
        # NOTE: This method uses a hard-coded forward slash as a separator,
        # and then replaces that with a platform-specific separator if requested (the default)
        self._validate_key(key)
        if self.filepath_template:
            converted_string = self.filepath_template.format(*list(key))
        else:
            converted_string = '/'.join(key)

        if self.filepath_prefix:
            converted_string = self.filepath_prefix + "/" + converted_string
        if self.filepath_suffix:
            converted_string += self.filepath_suffix
        if self.platform_specific_separator:
            converted_string = os.path.normpath(converted_string)

        return converted_string

    def _convert_filepath_to_key(self, filepath):
        if self.platform_specific_separator:
            filepath = os.path.normpath(filepath)

        if self.filepath_prefix:
            if not filepath.startswith(self.filepath_prefix) and len(filepath) >= len(self.filepath_prefix) + 1:
                # If filepath_prefix is set, we expect that it is the first component of a valid filepath.
                raise ValueError("filepath must start with the filepath_prefix when one is set by the store_backend")
            else:
                # Remove the prefix before processing
                # Also remove the separator that was added, which may have been platform-dependent
                filepath = filepath[len(self.filepath_prefix) + 1:]

        if self.filepath_suffix:
            if not filepath.endswith(self.filepath_suffix):
                # If filepath_suffix is set, we expect that it is the last component of a valid filepath.
                raise ValueError("filepath must end with the filepath_suffix when one is set by the store_backend")
            else:
                # Remove the suffix before processing
                filepath = filepath[:-len(self.filepath_suffix)]

        if self.filepath_template:
            # filepath_template is always specified with forward slashes, but it is then
            # used to (1) dynamically construct and evaluate a regex, and (2) split the provided (observed) filepath
            if self.platform_specific_separator:
                filepath_template = os.path.join(*self.filepath_template.split('/'))
                filepath_template = filepath_template.replace('\\', '\\\\')
            else:
                filepath_template = self.filepath_template

            # Convert the template to a regex
            indexed_string_substitutions = re.findall(r"{\d+}", filepath_template)
            tuple_index_list = ["(?P<tuple_index_{0}>.*)".format(i, ) for i in range(len(indexed_string_substitutions))]
            intermediate_filepath_regex = re.sub(
                r"{\d+}",
                lambda m, r=iter(tuple_index_list): next(r),
                filepath_template
            )
            filepath_regex = intermediate_filepath_regex.format(*tuple_index_list)

            # Apply the regex to the filepath
            matches = re.compile(filepath_regex).match(filepath)
            if matches is None:
                return None

            # Map key elements into the appropriate parts of the tuple
            new_key = [None] * self.key_length
            for i in range(len(tuple_index_list)):
                tuple_index = int(re.search(r'\d+', indexed_string_substitutions[i]).group(0))
                key_element = matches.group('tuple_index_' + str(i))
                new_key[tuple_index] = key_element

            new_key = tuple(new_key)
        else:
            filepath = os.path.normpath(filepath)
            new_key = tuple(filepath.split(os.sep))

        return new_key

    def verify_that_key_to_filepath_operation_is_reversible(self):
        def get_random_hex(size=4):
            return "".join([random.choice(list("ABCDEF0123456789")) for _ in range(size)])

        key = tuple([get_random_hex() for _ in range(self.key_length)])
        filepath = self._convert_key_to_filepath(key)
        new_key = self._convert_filepath_to_key(filepath)
        if key != new_key:
            raise ValueError(
                "filepath template {0} for class {1} is not reversible for a tuple of length {2}. "
                "Have you included all elements in the key tuple?".format(
                    self.filepath_template,
                    self.__class__.__name__,
                    self.key_length,
                ))


class TupleFilesystemStoreBackend(TupleStoreBackend):
    """Uses a local filepath as a store.

    The key to this StoreBackend must be a tuple with fixed length based on the filepath_template,
    or a variable-length tuple may be used and returned with an optional filepath_suffix (to be) added.
    The filepath_template is a string template used to convert the key to a filepath.
    """

    def __init__(self,
                 base_directory,
                 filepath_template=None,
                 filepath_prefix=None,
                 filepath_suffix=None,
                 forbidden_substrings=None,
                 platform_specific_separator=True,
                 root_directory=None,
                 fixed_length_key=False):
        super().__init__(
            filepath_template=filepath_template,
            filepath_prefix=filepath_prefix,
            filepath_suffix=filepath_suffix,
            forbidden_substrings=forbidden_substrings,
            platform_specific_separator=platform_specific_separator,
            fixed_length_key=fixed_length_key
        )
        if os.path.isabs(base_directory):
            self.full_base_directory = base_directory
        else:
            if root_directory is None:
                raise ValueError("base_directory must be an absolute path if root_directory is not provided")
            elif not os.path.isabs(root_directory):
                raise ValueError("root_directory must be an absolute path. Got {0} instead.".format(root_directory))
            else:
                self.full_base_directory = os.path.join(root_directory, base_directory)

        os.makedirs(str(os.path.dirname(self.full_base_directory)), exist_ok=True)

    def _get(self, key):
        filepath = os.path.join(
            self.full_base_directory,
            self._convert_key_to_filepath(key)
        )
        with open(filepath) as infile:
            return infile.read()

    def _set(self, key, value, **kwargs):
        if not isinstance(key, tuple):
            key = key.to_tuple()
        filepath = os.path.join(
            self.full_base_directory,
            self._convert_key_to_filepath(key)
        )
        path, filename = os.path.split(filepath)

        os.makedirs(str(path), exist_ok=True)
        with open(filepath, "wb") as outfile:
            if isinstance(value, str):
                outfile.write(value.encode("utf-8"))
            else:
                outfile.write(value)
        return filepath

    def _move(self, source_key, dest_key, **kwargs):
        source_path = os.path.join(
            self.full_base_directory,
            self._convert_key_to_filepath(source_key)
        )

        dest_path = os.path.join(
            self.full_base_directory,
            self._convert_key_to_filepath(dest_key)
        )
        dest_dir, dest_filename = os.path.split(dest_path)

        if os.path.exists(source_path):
            os.makedirs(dest_dir, exist_ok=True)
            shutil.move(source_path, dest_path)
            return dest_key

        return False

    def list_keys(self, prefix=()):
        key_list = []
        for root, dirs, files in os.walk(os.path.join(self.full_base_directory, *prefix)):
            for file_ in files:
                full_path, file_name = os.path.split(os.path.join(root, file_))
                relative_path = os.path.relpath(
                    full_path,
                    self.full_base_directory,
                )
                if relative_path == ".":
                    filepath = file_name
                else:
                    filepath = os.path.join(
                        relative_path,
                        file_name
                    )

                if self.filepath_prefix and not filepath.startswith(self.filepath_prefix):
                    continue
                elif self.filepath_suffix and not filepath.endswith(self.filepath_suffix):
                    continue
                key = self._convert_filepath_to_key(filepath)
                if key and not self.is_ignored_key(key):
                    key_list.append(key)

        return key_list
   
    
    def rrmdir(self, mroot, curpath):
        """
        recursively removes empty dirs between curpath and mroot inclusive
        """
        try:
            while not os.listdir(curpath) and os.path.exists(curpath) and mroot!=curpath:
                f2=os.path.dirname(curpath)
                os.rmdir(curpath)
                curpath=f2
        except (NotADirectoryError, FileNotFoundError):
            pass


    def remove_key(self, key):
        if not isinstance(key, tuple):
            key = key.to_tuple()

        filepath = os.path.join(
            self.full_base_directory,
            self._convert_key_to_filepath(key)
        )

        if os.path.exists(filepath):
<<<<<<< HEAD
            os.remove(filepath)
=======
            d_path = os.path.dirname(filepath)
            os.remove(filepath)
            self.rrmdir(self.full_base_directory, d_path)
>>>>>>> 6dc6ed7f
            return True
        return False

    def get_url_for_key(self, key, protocol=None):
        path = self._convert_key_to_filepath(key)
        full_path = os.path.join(self.full_base_directory, path)
        if protocol is None:
            protocol = "file:"
        url = protocol + "//" + full_path

        return url

    def _has_key(self, key):
        return os.path.isfile(os.path.join(self.full_base_directory, self._convert_key_to_filepath(key)))


class TupleS3StoreBackend(TupleStoreBackend):
    """
    Uses an S3 bucket as a store.

    The key to this StoreBackend must be a tuple with fixed length based on the filepath_template,
    or a variable-length tuple may be used and returned with an optional filepath_suffix (to be) added.
    The filepath_template is a string template used to convert the key to a filepath.
    """

    def __init__(
            self,
            bucket,
            prefix="",
            filepath_template=None,
            filepath_prefix=None,
            filepath_suffix=None,
            forbidden_substrings=None,
            platform_specific_separator=False,
            fixed_length_key=False
    ):
        super().__init__(
            filepath_template=filepath_template,
            filepath_prefix=filepath_prefix,
            filepath_suffix=filepath_suffix,
            forbidden_substrings=forbidden_substrings,
            platform_specific_separator=platform_specific_separator,
            fixed_length_key=fixed_length_key
        )
        self.bucket = bucket
        self.prefix = prefix

    def _get(self, key):
        s3_object_key = os.path.join(
            self.prefix,
            self._convert_key_to_filepath(key)
        )

        import boto3
        s3 = boto3.client('s3')
        s3_response_object = s3.get_object(Bucket=self.bucket, Key=s3_object_key)
        return s3_response_object['Body'].read().decode(s3_response_object.get("ContentEncoding", 'utf-8'))

    def _set(self, key, value, content_encoding='utf-8', content_type='application/json'):
        s3_object_key = os.path.join(
            self.prefix,
            self._convert_key_to_filepath(key)
        )

        import boto3
        s3 = boto3.resource('s3')
        result_s3 = s3.Object(self.bucket, s3_object_key)
        if isinstance(value, str):
            result_s3.put(Body=value.encode(content_encoding), ContentEncoding=content_encoding,
                          ContentType=content_type)
        else:
            result_s3.put(Body=value, ContentType=content_type)
        return s3_object_key

    def _move(self, source_key, dest_key, **kwargs):
        import boto3
        s3 = boto3.resource('s3')

        source_filepath = self._convert_key_to_filepath(source_key)
        if not source_filepath.startswith(self.prefix):
            source_filepath = os.path.join(self.prefix, source_filepath)
        dest_filepath = self._convert_key_to_filepath(dest_key)
        if not dest_filepath.startswith(self.prefix):
            dest_filepath = os.path.join(self.prefix, dest_filepath)

        s3.Bucket(self.bucket).copy(
            {"Bucket": self.bucket, "Key": source_filepath},
            dest_filepath
        )

        s3.Object(self.bucket, source_filepath).delete()

    def list_keys(self):
        key_list = []

        import boto3
        s3 = boto3.client('s3')

        s3_objects = s3.list_objects(Bucket=self.bucket, Prefix=self.prefix)
        if "Contents" in s3_objects:
            objects = s3_objects["Contents"]
        elif "CommonPrefixes" in s3_objects:
            logger.warning("TupleS3StoreBackend returned CommonPrefixes, but delimiter should not have been set.")
            objects = []
        else:
            # No objects found in store
            objects = []

        for s3_object_info in objects:
            s3_object_key = s3_object_info['Key']
            s3_object_key = os.path.relpath(
                s3_object_key,
                self.prefix,
            )
            if self.filepath_prefix and not s3_object_key.startswith(self.filepath_prefix):
                continue
            elif self.filepath_suffix and not s3_object_key.endswith(self.filepath_suffix):
                continue
            key = self._convert_filepath_to_key(s3_object_key)
            if key:
                key_list.append(key)

        return key_list

    def get_url_for_key(self, key, protocol=None):
        import boto3

        location = boto3.client('s3').get_bucket_location(Bucket=self.bucket)['LocationConstraint']
        if location is None:
            location = "s3"
        else:
            location = "s3-" + location
        s3_key = self._convert_key_to_filepath(key)
        if not self.prefix:
            return f"https://{location}.amazonaws.com/{self.bucket}/{s3_key}"
        return f"https://{location}.amazonaws.com/{self.bucket}/{self.prefix}/{s3_key}"

    def remove_key(self, key):
        import boto3
        from botocore.exceptions import ClientError
        s3 = boto3.resource('s3')
        s3_key = self._convert_key_to_filepath(key)
        if s3_key:
            try:
                #s3.Object(boto3.client('s3').get_bucket_location(Bucket=self.bucket), s3_key).delete()
                objects_to_delete = s3.meta.client.list_objects(Bucket=self.bucket, Prefix=self.prefix)

                delete_keys = {'Objects' : []}
                delete_keys['Objects'] = [{'Key' : k} for k in [obj['Key'] for obj in objects_to_delete.get('Contents', [])]]
                s3.meta.client.delete_objects(Bucket=self.bucket, Delete=delete_keys)
                return True
            except ClientError as e:
                return False
        else:
            return False

    def _has_key(self, key):
        all_keys = self.list_keys()
        return key in all_keys


class TupleGCSStoreBackend(TupleStoreBackend):
    """
    Uses a GCS bucket as a store.

    The key to this StoreBackend must be a tuple with fixed length based on the filepath_template,
    or a variable-length tuple may be used and returned with an optional filepath_suffix (to be) added.

    The filepath_template is a string template used to convert the key to a filepath.
    """

    def __init__(
            self,
            bucket,
            prefix,
            project,
            filepath_template=None,
            filepath_prefix=None,
            filepath_suffix=None,
            forbidden_substrings=None,
            platform_specific_separator=False,
            fixed_length_key=False
    ):
        super().__init__(
            filepath_template=filepath_template,
            filepath_prefix=filepath_prefix,
            filepath_suffix=filepath_suffix,
            forbidden_substrings=forbidden_substrings,
            platform_specific_separator=platform_specific_separator,
            fixed_length_key=fixed_length_key
        )
        self.bucket = bucket
        self.prefix = prefix
        self.project = project

    def _move(self, source_key, dest_key, **kwargs):
        pass

    def _get(self, key):
        gcs_object_key = os.path.join(
            self.prefix,
            self._convert_key_to_filepath(key)
        )

        from google.cloud import storage
        gcs = storage.Client(project=self.project)
        bucket = gcs.get_bucket(self.bucket)
        gcs_response_object = bucket.get_blob(gcs_object_key)
        return gcs_response_object.download_as_string().decode("utf-8")

    def _set(self, key, value, content_encoding='utf-8', content_type='application/json'):
        gcs_object_key = os.path.join(
            self.prefix,
            self._convert_key_to_filepath(key)
        )

        from google.cloud import storage
        gcs = storage.Client(project=self.project)
        bucket = gcs.get_bucket(self.bucket)
        blob = bucket.blob(gcs_object_key)

        if isinstance(value, str):
            blob.content_encoding = content_encoding
            blob.upload_from_string(value.encode(content_encoding),
                                    content_type=content_type)
        else:
            blob.upload_from_string(value, content_type=content_type)
        return gcs_object_key

    def _move(self, source_key, dest_key, **kwargs):
        from google.cloud import storage
        gcs = storage.Client(project=self.project)
        bucket = gcs.get_bucket(self.bucket)

        source_filepath = self._convert_key_to_filepath(source_key)
        if not source_filepath.startswith(self.prefix):
            source_filepath = os.path.join(self.prefix, source_filepath)
        dest_filepath = self._convert_key_to_filepath(dest_key)
        if not dest_filepath.startswith(self.prefix):
            dest_filepath = os.path.join(self.prefix, dest_filepath)

        blob = bucket.blob(source_filepath)
        new_blob = bucket.rename_blob(blob, dest_filepath)

    def list_keys(self):
        key_list = []

        from google.cloud import storage
        gcs = storage.Client(self.project)

        for blob in gcs.list_blobs(self.bucket, prefix=self.prefix):
            gcs_object_name = blob.name
            gcs_object_key = os.path.relpath(
                gcs_object_name,
                self.prefix,
            )
            if self.filepath_prefix and not gcs_object_key.startswith(self.filepath_prefix):
                continue
            elif self.filepath_suffix and not gcs_object_key.endswith(self.filepath_suffix):
                continue
            key = self._convert_filepath_to_key(gcs_object_key)
            if key:
                key_list.append(key)

        return key_list

    def get_url_for_key(self, key, protocol=None):
        path = self._convert_key_to_filepath(key)
        if not path.startswith(self.prefix):
            path = os.path.join(self.prefix, path)
        return "https://storage.googleapis.com/" + self.bucket + "/" + path

    def remove_key(self, key):
        from google.cloud import storage
        from gcloud.exceptions import NotFound
        gcs = storage.Client(project=self.project)
        bucket = gcs.get_bucket(self.bucket)
        try:
            bucket.delete_blobs(blobs=bucket.list_blobs(prefix=self.prefix))
        except NotFound:
            return False
        return True

    def _has_key(self, key):
        all_keys = self.list_keys()
        return key in all_keys<|MERGE_RESOLUTION|>--- conflicted
+++ resolved
@@ -300,13 +300,9 @@
         )
 
         if os.path.exists(filepath):
-<<<<<<< HEAD
-            os.remove(filepath)
-=======
             d_path = os.path.dirname(filepath)
             os.remove(filepath)
             self.rrmdir(self.full_base_directory, d_path)
->>>>>>> 6dc6ed7f
             return True
         return False
 
