--- conflicted
+++ resolved
@@ -36,57 +36,38 @@
 
   local_validation_result_store:
     module_name: great_expectations.data_context.store
-    class_name: NamespacedReadWriteStore
+    class_name: NameSpacedFilesystemStore
     store_config:
-      resource_identifier_class_name: ValidationResultIdentifier
+      base_directory: uncommitted/validations/
       serialization_type: json
       store_backend:
         module_name: great_expectations.data_context.store
         class_name: FilesystemStoreBackend
         base_directory: uncommitted/validations/
         file_extension: json
-<<<<<<< HEAD
         filepath_template: '{4}/{0}/{1}/{2}/{5}/{3}.{file_extension}'
-=======
-        filepath_template: "{4}/{0}/{1}/{2}/validation-results-{2}-{3}-{4}.{file_extension}"
->>>>>>> 1326a477
         replaced_substring: /
         replacement_string: ___
 
   # FIXME: These configs are temporarily commented out to facititate refactoring Stores.
 
-  # local_profiling_store:
-  #   module_name: great_expectations.data_context.store
-  #   class_name: FilesystemStore
-  #   store_config:
-  #     base_directory: uncommitted/profiling/
-  #     serialization_type: json
-  #     file_extension: .json
+  local_workbench_site_store:
+    module_name: great_expectations.data_context.store
+    class_name: NameSpacedFilesystemStore
+    store_config:
+      base_directory: uncommitted/documentation/local_site
+      file_extension: .html
 
-  # local_workbench_site_store:
-  #   module_name: great_expectations.data_context.store
-  #   class_name: FilesystemStore
-  #   store_config:
-  #     base_directory: uncommitted/documentation/local_site
-  #     file_extension: .html
+  shared_team_site_store:
+    module_name: great_expectations.data_context.store
+    class_name: NameSpacedFilesystemStore
+    store_config:
+      base_directory: uncommitted/documentation/team_site
+      file_extension: .html
 
-  # shared_team_site_store:
-  #   module_name: great_expectations.data_context.store
-  #   class_name: FilesystemStore
-  #   store_config:
-  #     base_directory: uncommitted/documentation/team_site
-  #     file_extension: .html
-
-  # fixture_validation_results_store:
-  #   module_name: great_expectations.data_context.store
-  #   class_name: FilesystemStore
-  #   store_config:
-  #     base_directory: fixtures/validations
-  #     file_extension: .zzz
-  
   fixture_validation_results_store:
     module_name: great_expectations.data_context.store
-    class_name: NamespacedReadWriteStore
+    class_name: NameSpacedFilesystemStore
     store_config:
       resource_identifier_class_name: ValidationResultIdentifier
       serialization_type: json
@@ -95,11 +76,7 @@
         class_name: FilesystemStoreBackend
         base_directory: fixtures/validations
         file_extension: json
-<<<<<<< HEAD
         filepath_template: '{4}/{0}/{1}/{2}/{5}/{3}.{file_extension}'
-=======
-        filepath_template: "{4}/{0}/{1}/{2}/validation-results-{2}-{3}-{4}.{file_extension}"
->>>>>>> 1326a477
         replaced_substring: /
         replacement_string: ___
 
@@ -112,7 +89,7 @@
 
   evaluation_parameter_store:
     module_name: great_expectations.data_context.store
-    class_name: EvaluationParameterStore
+    class_name: InMemoryStore
 
 # Uncomment the lines below to enable a result callback.
 
