--- conflicted
+++ resolved
@@ -443,11 +443,6 @@
                         if (isinstance(val, string_types) != isinstance(min_value, string_types)) or (isinstance(val, string_types) != isinstance(max_value, string_types)):
                             raise TypeError("Column values, min_value, and max_value must either be None or of the same type.")
 
-<<<<<<< HEAD
-                    #FIXME: Look into factoring this out
-                    if min_value != None and max_value != None:
-=======
->>>>>>> a614b4b5
                         return (min_value <= val) and (val <= max_value)
 
                 elif min_value == None and max_value != None:
