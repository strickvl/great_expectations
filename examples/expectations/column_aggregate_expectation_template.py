"""
This is a template for creating custom ColumnExpectations.
For detailed instructions on how to use it, please see:
    https://docs.greatexpectations.io/docs/guides/expectations/creating_custom_expectations/how_to_create_custom_column_aggregate_expectations
"""

from typing import Dict

from great_expectations.core import ExpectationConfiguration
from great_expectations.execution_engine import (
    ExecutionEngine,
    PandasExecutionEngine,
    SparkDFExecutionEngine,
    SqlAlchemyExecutionEngine,
)
from great_expectations.expectations.expectation import ColumnExpectation
from great_expectations.expectations.metrics import (
    ColumnAggregateMetricProvider,
    column_aggregate_partial,
    column_aggregate_value,
)


# This class defines a Metric to support your Expectation.
# For most ColumnExpectations, the main business logic for calculation will live in this class.
class ColumnAggregateMatchesSomeCriteria(ColumnAggregateMetricProvider):
<<<<<<< HEAD

    # This is the id string that will be used to reference your Metric.
    metric_name = "METRIC NAME GOES HERE"

    # This method implements the core logic for the PandasExecutionEngine
    @column_aggregate_value(engine=PandasExecutionEngine)
    def _pandas(cls, column, **kwargs):
        raise NotImplementedError

    # This method defines the business logic for evaluating your Metric when using a SqlAlchemyExecutionEngine
    @column_aggregate_partial(engine=SqlAlchemyExecutionEngine)
    def _sqlalchemy(cls, column, _dialect, **kwargs):
        raise NotImplementedError
=======

    # This is the id string that will be used to reference your Metric.
    metric_name = "METRIC NAME GOES HERE"

    # This method implements the core logic for the PandasExecutionEngine
    @column_aggregate_value(engine=PandasExecutionEngine)
    def _pandas(cls, column, **kwargs):
        raise NotImplementedError

    # This method defines the business logic for evaluating your Metric when using a SqlAlchemyExecutionEngine
    # @column_aggregate_partial(engine=SqlAlchemyExecutionEngine)
    # def _sqlalchemy(cls, column, _dialect, **kwargs):
    #     raise NotImplementedError
    #
    # This method defines the business logic for evaluating your Metric when using a SparkDFExecutionEngine
    # @column_aggregate_partial(engine=SparkDFExecutionEngine)
    # def _spark(cls, column, **kwargs):
    #     raise NotImplementedError
>>>>>>> 6c6de5fa

    # This method defines the business logic for evaluating your Metric when using a SparkDFExecutionEngine
    @column_aggregate_partial(engine=SparkDFExecutionEngine)
    def _spark(cls, column, **kwargs):
        raise NotImplementedError

<<<<<<< HEAD

=======
>>>>>>> 6c6de5fa
# This class defines the Expectation itself
class ExpectColumnAggregateToMatchSomeCriteria(ColumnExpectation):
    """TODO: add a docstring here"""

    # These examples will be shown in the public gallery.
    # They will also be executed as unit tests for your Expectation.
    examples = []

    # This is a tuple consisting of all Metrics necessary to evaluate the Expectation.
    metric_dependencies = ("METRIC NAME GOES HERE",)

    # This a tuple of parameter names that can affect whether the Expectation evaluates to True or False.
    success_keys = ("min_value", "strict_min", "max_value", "strict_max")

    # This dictionary contains default values for any parameters that should have default values.
    default_kwarg_values = {}

    # This method performs a validation of your metrics against your success keys, returning a dict indicating the success or failure of the Expectation.
    def _validate(
        self,
        configuration: ExpectationConfiguration,
        metrics: Dict,
        runtime_configuration: dict = None,
        execution_engine: ExecutionEngine = None,
    ):
        raise NotImplementedError

    # This object contains metadata for display in the public Gallery
    library_metadata = {
        "tags": [],  # Tags for this Expectation in the Gallery
        "contributors": [  # Github handles for all contributors to this Expectation.
            "@your_name_here",  # Don't forget to add your github handle here!
        ],
    }


if __name__ == "__main__":
    ExpectColumnAggregateToMatchSomeCriteria().print_diagnostic_checklist()<|MERGE_RESOLUTION|>--- conflicted
+++ resolved
@@ -24,21 +24,6 @@
 # This class defines a Metric to support your Expectation.
 # For most ColumnExpectations, the main business logic for calculation will live in this class.
 class ColumnAggregateMatchesSomeCriteria(ColumnAggregateMetricProvider):
-<<<<<<< HEAD
-
-    # This is the id string that will be used to reference your Metric.
-    metric_name = "METRIC NAME GOES HERE"
-
-    # This method implements the core logic for the PandasExecutionEngine
-    @column_aggregate_value(engine=PandasExecutionEngine)
-    def _pandas(cls, column, **kwargs):
-        raise NotImplementedError
-
-    # This method defines the business logic for evaluating your Metric when using a SqlAlchemyExecutionEngine
-    @column_aggregate_partial(engine=SqlAlchemyExecutionEngine)
-    def _sqlalchemy(cls, column, _dialect, **kwargs):
-        raise NotImplementedError
-=======
 
     # This is the id string that will be used to reference your Metric.
     metric_name = "METRIC NAME GOES HERE"
@@ -57,17 +42,8 @@
     # @column_aggregate_partial(engine=SparkDFExecutionEngine)
     # def _spark(cls, column, **kwargs):
     #     raise NotImplementedError
->>>>>>> 6c6de5fa
 
-    # This method defines the business logic for evaluating your Metric when using a SparkDFExecutionEngine
-    @column_aggregate_partial(engine=SparkDFExecutionEngine)
-    def _spark(cls, column, **kwargs):
-        raise NotImplementedError
 
-<<<<<<< HEAD
-
-=======
->>>>>>> 6c6de5fa
 # This class defines the Expectation itself
 class ExpectColumnAggregateToMatchSomeCriteria(ColumnExpectation):
     """TODO: add a docstring here"""
