--- conflicted
+++ resolved
@@ -1,4 +1,3 @@
-<<<<<<< HEAD
 # TODO: ADD TESTS ONCE GET_BATCH IS INTEGRATED!
 
 import pytest
@@ -288,71 +287,6 @@
 
 # TODO: replace once the updated get_batch is integrated.
 # def test__get_or_convert_to_batch_from_identifiers(basic_data_context_config_for_validation_operator, filesystem_csv):
-=======
-# # TODO: ADD TESTS ONCE GET_BATCH IS INTEGRATED!
-#
-# import pytest
-# import json
-# import copy
-#
-# import pandas as pd
-#
-# import great_expectations as ge
-# from great_expectations.actions.validation_operators import (
-#     PerformActionListValidationOperator,
-#     ErrorsVsWarningsValidationOperator
-# )
-#
-# from great_expectations.data_context import (
-#     ConfigOnlyDataContext,
-# )
-# from great_expectations.data_context.types import (
-#     DataContextConfig,
-#     DataAssetIdentifier,
-#     ExpectationSuiteIdentifier,
-#     ValidationResultIdentifier,
-# )
-#
-# @pytest.fixture()
-# def basic_data_context_config_for_validation_operator():
-#     return DataContextConfig(**{
-#         "plugins_directory": "plugins/",
-#         "evaluation_parameter_store_name" : "evaluation_parameter_store",
-#         "expectations_store" : {
-#             "class_name": "ExpectationStore",
-#             "store_backend": {
-#                 "class_name": "FixedLengthTupleFilesystemStoreBackend",
-#                 "base_directory": "expectations/",
-#             }
-#         },
-#         "datasources": {},
-#         "stores": {
-#             # This isn't currently used for Validation Actions, but it's required for DataContext to work.
-#             "evaluation_parameter_store" : {
-#                 "module_name": "great_expectations.data_context.store",
-#                 "class_name": "InMemoryStoreBackend",
-#             },
-#             "validation_result_store" : {
-#                 "module_name": "great_expectations.data_context.store",
-#                 "class_name": "ValidationResultStore",
-#                 "store_backend": {
-#                     "class_name": "InMemoryStoreBackend",
-#                 }
-#             }
-#         },
-#         "data_docs": {
-#             "sites": {}
-#         },
-#         "validation_operators" : {},
-#     })
-#
-#
-# def test_perform_action_list_validation_operator_run(basic_data_context_config_for_validation_operator, tmp_path_factory, filesystem_csv_4):
-#     project_path = str(tmp_path_factory.mktemp('great_expectations'))
-#
-#     # NOTE: This setup is almost identical to test_DefaultDataContextAwareValidationOperator.
-#     # Consider converting to a single fixture.
->>>>>>> f374a2c5
 #
 #     data_context = ConfigOnlyDataContext(
 #         basic_data_context_config_for_validation_operator,
