import decimal
import json
import datetime
import numpy as np
import unittest
from functools import wraps
import sys

import great_expectations as ge

class TestUtilMethods(unittest.TestCase):
    def __init__(self, *args, **kwargs):
        super(TestUtilMethods, self).__init__(*args, **kwargs)
        self.D = ge.read_csv('./tests/test_sets/distributional_expectations_data_base.csv')

        with open('./tests/test_sets/test_partitions.json', 'r') as file:
            self.test_partitions = json.loads(file.read())

    def test_DotDict(self):
        D = ge.util.DotDict({
            'x' : [1,2,4],
            'y' : [1,2,5],
            'z' : ['hello', 'jello', 'mello'],
        })
        self.assertEqual(D.x[0],D.y[0])
        self.assertNotEqual(D.x[0],D.z[0])

    def test_continuous_partition_data_error(self):
        with self.assertRaises(ValueError):
            test_partition = ge.dataset.util.continuous_partition_data(self.D['norm_0_1'], bins=-1)
            self.assertFalse(ge.dataset.util.is_valid_continuous_partition_object(test_partition))
            test_partition = ge.dataset.util.continuous_partition_data(self.D['norm_0_1'], n_bins=-1)
            self.assertFalse(ge.dataset.util.is_valid_continuous_partition_object(test_partition))

    def test_partition_data_norm_0_1(self):
        test_partition = ge.dataset.util.continuous_partition_data(self.D.norm_0_1)
        for key, val in self.test_partitions['norm_0_1_auto'].items():
            self.assertEqual(len(val), len(test_partition[key]))
            self.assertTrue(np.allclose(test_partition[key], val))


    def test_partition_data_bimodal(self):
        test_partition = ge.dataset.util.continuous_partition_data(self.D.bimodal)
        for key, val in self.test_partitions['bimodal_auto'].items():
            self.assertEqual(len(val), len(test_partition[key]))
            self.assertTrue(np.allclose(test_partition[key], val))


    def test_kde_partition_data_norm_0_1(self):
        test_partition = ge.dataset.util.kde_partition_data(self.D.norm_0_1)
        for key, val in self.test_partitions['norm_0_1_kde'].items():
            self.assertEqual(len(val), len(test_partition[key]))
            self.assertTrue(np.allclose(test_partition[key], val))


    def test_kde_partition_data_bimodal(self):
        test_partition = ge.dataset.util.kde_partition_data(self.D.bimodal)
        for key, val in self.test_partitions['bimodal_kde'].items():
            self.assertEqual(len(val), len(test_partition[key]))
            self.assertTrue(np.allclose(test_partition[key], val))

                    
    def test_categorical_data_fixed(self):
        test_partition = ge.dataset.util.categorical_partition_data(self.D.categorical_fixed)
        for k in self.test_partitions['categorical_fixed']['values']:
            # Iterate over each categorical value and check that the weights equal those computed originally.
            self.assertEqual(
                self.test_partitions['categorical_fixed']['weights'][self.test_partitions['categorical_fixed']['values'].index(k)],
                test_partition['weights'][test_partition['values'].index(k)])

    def test_categorical_data_na(self):
        df = ge.dataset.PandasDataset({
            'my_column': ["A", "B", "A", "B", None]
        })
        partition = ge.dataset.util.categorical_partition_data(df['my_column'])
        self.assertTrue(ge.dataset.util.is_valid_categorical_partition_object(partition))
        self.assertTrue(len(partition['values']) == 2)

    def test_is_valid_partition_object_simple(self):
        self.assertTrue(ge.dataset.util.is_valid_continuous_partition_object(ge.dataset.util.continuous_partition_data(self.D['norm_0_1'])))
        self.assertTrue(ge.dataset.util.is_valid_continuous_partition_object(ge.dataset.util.continuous_partition_data(self.D['bimodal'])))
        self.assertTrue(ge.dataset.util.is_valid_continuous_partition_object(ge.dataset.util.continuous_partition_data(self.D['norm_0_1'], bins='auto')))
        self.assertTrue(ge.dataset.util.is_valid_continuous_partition_object(ge.dataset.util.continuous_partition_data(self.D['norm_0_1'], bins='uniform', n_bins=10)))

    def test_generated_partition_objects(self):
        for partition_name, partition_object in self.test_partitions.items():
            result = ge.dataset.util.is_valid_partition_object(partition_object)
            if not result:
                print("Partition object " + partition_name + " is invalid.")
            self.assertTrue(result)

    def test_is_valid_partition_object_fails_length(self):
        self.assertFalse(ge.dataset.util.is_valid_partition_object({'bins': [0,1], 'weights': [0,1,2]}))

    def test_is_valid_partition_object_fails_weights(self):
        self.assertFalse(ge.dataset.util.is_valid_partition_object({'bins': [0,1,2], 'weights': [0.5,0.6]}))

    def test_is_valid_partition_object_fails_structure(self):
        self.assertFalse(ge.dataset.util.is_valid_partition_object({'weights': [0.5,0.5]}))
        self.assertFalse(ge.dataset.util.is_valid_partition_object({'bins': [0,1,2]}))

    def test_recursively_convert_to_json_serializable(self):
        D = ge.dataset.PandasDataset({
            'x' : [1,2,3,4,5,6,7,8,9,10],
        })
        D.expect_column_values_to_be_in_set("x", set([1,2,3,4,5,6,7,8,9]), mostly=.8)

        part = ge.dataset.util.partition_data(D.x)
        D.expect_column_kl_divergence_to_be_less_than("x", part, .6)

        #Dumping this JSON object verifies that everything is serializable        
        json.dumps(D.get_expectations_config(), indent=2)


        x = {
            'w': [
                "aaaa", "bbbb", 1.3, 5, 6, 7
            ],
            'x': np.array([1, 2, 3]),
            'y': {
                'alpha' : None,
                'beta' : np.nan,
                'delta': np.inf,
                'gamma' : -np.inf
            },
            'z': set([1,2,3,4,5]),
            'zz': (1,2,3),
            'zzz': [
                datetime.datetime(2017,1,1),
                datetime.date(2017,5,1),
            ],
<<<<<<< HEAD
            'np.bool': np.bool_([True, False, True]),
            'np.int_': np.int_([5,3,2]),
            'np.int8': np.int8([5,3,2]),
            'np.int16': np.int16([10,6, 4]),
            'np.int32': np.int32([20, 12, 8]),
            'np.uint': np.uint([20,5,6]),
            'np.uint8': np.uint8([40,10,12]),
            'np.uint64': np.uint64([80,20,24]),
            'np.float_': np.float_([3.2,5.6,7.8]),
            'np.float32': np.float32([5.999999999, 5.6]),
            'np.float64': np.float64([5.9999999999999999999, 10.2]),
            'np.float128': np.float128([5.999999999998786324399999999, 20.4]),
            # 'np.complex64': np.complex64([10.9999999 + 4.9999999j, 11.2+7.3j]),
            # 'np.complex128': np.complex128([20.999999999978335216827+10.99999999j, 22.4+14.6j]),
            # 'np.complex256': np.complex256([40.99999999 + 20.99999999j, 44.8+29.2j]),
            'np.str': np.unicode_(["hello"])
=======
            'yyy': decimal.Decimal(123.456)
>>>>>>> 3da8a8a2
        }
        x = ge.dataset.util.recursively_convert_to_json_serializable(x)
        self.assertEqual(type(x['x']), list)

        self.assertEqual(type(x['np.bool'][0]), bool)
        self.assertEqual(type(x['np.int_'][0]), int)
        self.assertEqual(type(x['np.int8'][0]), int)
        self.assertEqual(type(x['np.int16'][0]), int)
        self.assertEqual(type(x['np.int32'][0]), int)

        # Integers in python 2.x can be of type int or of type long
        if sys.version_info.major >= 3:
            # Python 3.x
            self.assertTrue(
                isinstance(x['np.uint'][0], int))
            self.assertTrue(
                isinstance(x['np.uint8'][0], int))
            self.assertTrue(
                isinstance(x['np.uint64'][0], int))
        elif sys.version_info.major >= 2:
            # Python 2.x
            self.assertTrue(
                isinstance(x['np.uint'][0], (int, long)))
            self.assertTrue(
                isinstance(x['np.uint8'][0], (int, long)))
            self.assertTrue(
                isinstance(x['np.uint64'][0], (int, long)))

        self.assertEqual(type(x['np.float32'][0]), float)
        self.assertEqual(type(x['np.float64'][0]), float)
        self.assertEqual(type(x['np.float128'][0]), float)
        # self.assertEqual(type(x['np.complex64'][0]), complex)
        # self.assertEqual(type(x['np.complex128'][0]), complex)
        # self.assertEqual(type(x['np.complex256'][0]), complex)
        self.assertEqual(type(x['np.float_'][0]), float)
        
        # Make sure nothing is going wrong with precision rounding
        # self.assertAlmostEqual(x['np.complex128'][0].real, 20.999999999978335216827, places=sys.float_info.dig)
        self.assertAlmostEqual(x['np.float128'][0], 5.999999999998786324399999999, places=sys.float_info.dig)

    # TypeError when non-serializable numpy object is in dataset.
        with self.assertRaises(TypeError):
            y = {
                'p': np.DataSource()
            }
            ge.dataset.util.recursively_convert_to_json_serializable(y)

        try:
            x = unicode("abcdefg")
            x = ge.dataset.util.recursively_convert_to_json_serializable(x)
            self.assertEqual(type(x), unicode)
        except NameError:
            pass



    def test_expect_file_hash_to_equal(self):
        test_file = './tests/test_sets/Titanic.csv'
        # Test for non-existent file
        try:
            ge.expect_file_hash_to_equal('abc', value='abc')
        except IOError:
            pass
        # Test for non-existent hash algorithm
        try:
            ge.expect_file_hash_to_equal(test_file,
                                         hash_alg='md51',
                                         value='abc')
        except ValueError:
            pass
        # Test non-matching hash value
        self.assertFalse(ge.expect_file_hash_to_equal(test_file,
                                                      value='abc'))
        # Test matching hash value with default algorithm
        self.assertTrue(ge.expect_file_hash_to_equal(test_file,
                                                     value='63188432302f3a6e8c9e9c500ff27c8a'))
        # Test matching hash value with specified algorithm
        self.assertTrue(ge.expect_file_hash_to_equal(test_file,
                                                     value='f89f46423b017a1fc6a4059d81bddb3ff64891e3c81250fafad6f3b3113ecc9b',
                                                     hash_alg='sha256'))

    def test_validate_distribution_parameters(self):
        D = ge.read_csv('./tests/test_sets/fixed_distributional_test_dataset.csv')

        # ------ p_value ------
        with self.assertRaises(ValueError):
            # p_value is 0
            D.expect_column_parameterized_distribution_ks_test_p_value_to_be_greater_than('norm', distribution='norm',
                                                                                          params=[0, 1],
                                                                                          p_value=0)
        with self.assertRaises(ValueError):
            # p_value negative
            D.expect_column_parameterized_distribution_ks_test_p_value_to_be_greater_than('norm', distribution='norm',
                                                                                          params=[0,1],
                                                                                          p_value=-0.1)
        with self.assertRaises(ValueError):
            P_value = 1
            D.expect_column_parameterized_distribution_ks_test_p_value_to_be_greater_than('norm', distribution='norm',
                                                                                          params=[0,1],
                                                                                          p_value=1)

        with self.assertRaises(ValueError):
            # p_value greater than 1
            D.expect_column_parameterized_distribution_ks_test_p_value_to_be_greater_than('norm', distribution='norm',
                                                                                          params=[0,1],
                                                                                          p_value=1.1)
        with self.assertRaises(ValueError):
            # params is none
            D.expect_column_parameterized_distribution_ks_test_p_value_to_be_greater_than('norm', distribution='norm',
                                                                                          params=None)

        # ---- std_dev ------
        with self.assertRaises(ValueError):
            # std_dev is 0, dict
            D.expect_column_parameterized_distribution_ks_test_p_value_to_be_greater_than('norm', distribution='norm',
                                                                                          params={
                                                                                              'mean': 0,
                                                                                              'std_dev': 0
                                                                                          })
        with self.assertRaises(ValueError):
            # std_dev is negative, dict
            D.expect_column_parameterized_distribution_ks_test_p_value_to_be_greater_than('norm', distribution='norm',
                                                                                          params={
                                                                                              'mean': 0,
                                                                                              'std_dev': -1
                                                                                          })
        with self.assertRaises(ValueError):
            # std_dev is 0, list
            D.expect_column_parameterized_distribution_ks_test_p_value_to_be_greater_than('norm',
                                                                                          distribution='norm',
                                                                                          params=[0,0])
        with self.assertRaises(ValueError):
            # std_dev is negative, list
            D.expect_column_parameterized_distribution_ks_test_p_value_to_be_greater_than('norm',
                                                                                          distribution='norm',
                                                                                          params=[0,-1])

        # ------- beta ------
        with self.assertRaises(ValueError):
            # beta, alpha is 0, dict params
            D.expect_column_parameterized_distribution_ks_test_p_value_to_be_greater_than('beta',
                                                                                          distribution='beta',
                                                                                          params={
                                                                                              'alpha':0,
                                                                                              'beta':0.1
                                                                                          })
        with self.assertRaises(ValueError):
            # beta, alpha is negative, dict params
            D.expect_column_parameterized_distribution_ks_test_p_value_to_be_greater_than('beta',
                                                                                          distribution='beta',
                                                                                          params={
                                                                                              'alpha':-1,
                                                                                              'beta':0.1
                                                                                          })
        with self.assertRaises(ValueError):
            # beta, beta is 0, dict params
            D.expect_column_parameterized_distribution_ks_test_p_value_to_be_greater_than('beta',
                                                                                          distribution='beta',
                                                                                          params={
                                                                                              'alpha':0.1,
                                                                                              'beta':0
                                                                                          })
        with self.assertRaises(ValueError):
            # beta, beta is negative, dict params
            D.expect_column_parameterized_distribution_ks_test_p_value_to_be_greater_than('beta',
                                                                                          distribution='beta',
                                                                                          params={
                                                                                              'alpha':0,
                                                                                              'beta':-1
                                                                                          })
        with self.assertRaises(ValueError):
            # beta, alpha is 0, list params
            D.expect_column_parameterized_distribution_ks_test_p_value_to_be_greater_than('beta',
                                                                                          distribution='beta',
                                                                                          params=[0,0.1])
        with self.assertRaises(ValueError):
            # beta, alpha is negative, list params
            D.expect_column_parameterized_distribution_ks_test_p_value_to_be_greater_than('beta',
                                                                                          distribution='beta',
                                                                                          params=[-1,0.1])
        with self.assertRaises(ValueError):
            # beta, beta is 0, list params
            D.expect_column_parameterized_distribution_ks_test_p_value_to_be_greater_than('beta',
                                                                                          distribution='beta',
                                                                                          params=[0.1,0])
        with self.assertRaises(ValueError):
            # beta, beta is negative, list params
            D.expect_column_parameterized_distribution_ks_test_p_value_to_be_greater_than('beta',
                                                                                          distribution='beta',
                                                                                          params=[0.1,-1])

        with self.assertRaises(ValueError):
            # beta, missing alpha, dict
            D.expect_column_parameterized_distribution_ks_test_p_value_to_be_greater_than('beta',
                                                                                          distribution='beta',
                                                                                          params={
                                                                                              'beta': 0.1
                                                                                          })
        with self.assertRaises(ValueError):
            # beta, missing beta, dict
            D.expect_column_parameterized_distribution_ks_test_p_value_to_be_greater_than('beta',
                                                                                          distribution='beta',
                                                                                          params={
                                                                                              'alpha': 0.1
                                                                                          })
        with self.assertRaises(ValueError):
            # beta, missing beta, list
            D.expect_column_parameterized_distribution_ks_test_p_value_to_be_greater_than('beta',
                                                                                          distribution='beta',
                                                                                          params=[1])
        with self.assertRaises(ValueError):
            # beta, missing beta, list
            D.expect_column_parameterized_distribution_ks_test_p_value_to_be_greater_than('beta',
                                                                                          distribution='beta',
                                                                                          params=[1,1,1,1,1])

        # ------ Gamma -------
        with self.assertRaises(ValueError):
            # gamma, alpha is 0, dict
            D.expect_column_parameterized_distribution_ks_test_p_value_to_be_greater_than('gamma',
                                                                                          distribution='gamma',
                                                                                          params={
                                                                                              'alpha': 0
                                                                                          })
        with self.assertRaises(ValueError):
            # gamma, alpha is negative, dict
            D.expect_column_parameterized_distribution_ks_test_p_value_to_be_greater_than('gamma',
                                                                                          distribution='gamma',
                                                                                          params={
                                                                                              'alpha': -1
                                                                                          })
        with self.assertRaises(ValueError):
            # gamma, alpha is 0, dict
            D.expect_column_parameterized_distribution_ks_test_p_value_to_be_greater_than('gamma',
                                                                                          distribution='gamma',
                                                                                          params={
                                                                                              'alpha': 0
                                                                                          })
        with self.assertRaises(ValueError):
            # gamma, alpha is missing, dict
            D.expect_column_parameterized_distribution_ks_test_p_value_to_be_greater_than('gamma',
                                                                                          distribution='gamma',
                                                                                          params={
                                                                                          })
        with self.assertRaises(ValueError):
            # gamma, alpha is missing, list
            D.expect_column_parameterized_distribution_ks_test_p_value_to_be_greater_than('gamma',
                                                                                          distribution='gamma',
                                                                                          params=[])
        with self.assertRaises(ValueError):
            # gamma, alpha is 0, list
            D.expect_column_parameterized_distribution_ks_test_p_value_to_be_greater_than('gamma',
                                                                                          distribution='gamma',
                                                                                          params=[0])
        with self.assertRaises(ValueError):
            # gamma, alpha is negative, list
            D.expect_column_parameterized_distribution_ks_test_p_value_to_be_greater_than('gamma',
                                                                                          distribution='gamma',
                                                                                          params=[-1])
        with self.assertRaises(ValueError):
            # gamma, too many arguments, list
            D.expect_column_parameterized_distribution_ks_test_p_value_to_be_greater_than('gamma',
                                                                                          distribution='gamma',
                                                                                          params=[1, 1, 1, 1])

        # ----- chi2 --------
        with self.assertRaises(ValueError):
            # chi2, df is 0, dict
            D.expect_column_parameterized_distribution_ks_test_p_value_to_be_greater_than('chi2',
                                                                                          distribution='chi2',
                                                                                          params={
                                                                                              'df': 0
                                                                                          })
        with self.assertRaises(ValueError):
            # chi2, df is negative, dict
            D.expect_column_parameterized_distribution_ks_test_p_value_to_be_greater_than('chi2',
                                                                                          distribution='chi2',
                                                                                          params={
                                                                                              'df': -1
                                                                                          })
        with self.assertRaises(ValueError):
            # chi2, df is missing, dict
            D.expect_column_parameterized_distribution_ks_test_p_value_to_be_greater_than('chi2',
                                                                                          distribution='chi2',
                                                                                          params={
                                                                                          })
        with self.assertRaises(ValueError):
            # chi2, df is 0, list
            D.expect_column_parameterized_distribution_ks_test_p_value_to_be_greater_than('chi2',
                                                                                          distribution='chi2',
                                                                                          params=[0])
        with self.assertRaises(ValueError):
            # chi2, df is negative, list
            D.expect_column_parameterized_distribution_ks_test_p_value_to_be_greater_than('chi2',
                                                                                          distribution='chi2',
                                                                                          params=[-1])
        with self.assertRaises(ValueError):
            # chi2, df is missing, list
            D.expect_column_parameterized_distribution_ks_test_p_value_to_be_greater_than('chi2',
                                                                                          distribution='chi2',
                                                                                          params=[])
        with self.assertRaises(ValueError):
            # chi2, too many parameters, list
            D.expect_column_parameterized_distribution_ks_test_p_value_to_be_greater_than('chi2',
                                                                                          distribution='chi2',
                                                                                          params=[1, 1, 1, 5])
        # ----- norm ------
        with self.assertRaises(ValueError):
            # norm, too many arguments, list
            D.expect_column_parameterized_distribution_ks_test_p_value_to_be_greater_than('norm', distribution='norm',
                                                                                          params=[0, 1, 500])


        # ----- uniform -----
        with self.assertRaises(ValueError):
            # uniform, scale is 0, list
            D.expect_column_parameterized_distribution_ks_test_p_value_to_be_greater_than('uniform', distribution='uniform',
                                                                                          params=[0, 0])
        with self.assertRaises(ValueError):
            # uniform, scale is negative, list
            D.expect_column_parameterized_distribution_ks_test_p_value_to_be_greater_than('uniform', distribution='uniform',
                                                                                          params=[0, -1])
        with self.assertRaises(ValueError):
            # uniform, scale is negative, dict
            D.expect_column_parameterized_distribution_ks_test_p_value_to_be_greater_than('uniform', distribution='uniform',
                                                                                          params={
                                                                                            'loc': 0,
                                                                                            'scale': -1
                                                                                          })
        with self.assertRaises(ValueError):
            # uniform, scale is 0, dict
            D.expect_column_parameterized_distribution_ks_test_p_value_to_be_greater_than('uniform', distribution='uniform',
                                                                                          params={
                                                                                            'loc': 0,
                                                                                            'scale': 0
                                                                                          })

        with self.assertRaises(ValueError):
            # uniform, too many parameters, list
            D.expect_column_parameterized_distribution_ks_test_p_value_to_be_greater_than('uniform', distribution='uniform',
                                                                                          params=[0, 1, 500])


        # --- expon ---
        with self.assertRaises(ValueError):
            # expon, scale is 0, list
            D.expect_column_parameterized_distribution_ks_test_p_value_to_be_greater_than('exponential', distribution='expon',
                                                                                          params=[0, 0])
        with self.assertRaises(ValueError):
            # expon, scale is negative, list
            D.expect_column_parameterized_distribution_ks_test_p_value_to_be_greater_than('exponential', distribution='expon',
                                                                                          params=[0, -1])
        with self.assertRaises(ValueError):
            # expon, scale is 0, dict
            D.expect_column_parameterized_distribution_ks_test_p_value_to_be_greater_than('exponential', distribution='expon',
                                                                                          params={
                                                                                              'loc': 0,
                                                                                              'scale': 0
                                                                                          })
        with self.assertRaises(ValueError):
            # expon, scale is negative, dict
            D.expect_column_parameterized_distribution_ks_test_p_value_to_be_greater_than('exponential', distribution='expon',
                                                                                          params={
                                                                                              'loc': 0,
                                                                                              'scale': -1
                                                                                          })
        with self.assertRaises(ValueError):
            # expon, too many parameters, list
            D.expect_column_parameterized_distribution_ks_test_p_value_to_be_greater_than('exponential', distribution='expon',
                                                                                          params=[0, 1, 500])

        # --- misc ---
        with self.assertRaises(AttributeError):
            # non-supported distribution
            D.expect_column_parameterized_distribution_ks_test_p_value_to_be_greater_than('exponential', distribution='fakedistribution',
                                                                                          params=[0, 1])
    def test_infer_distribution_parameters(self):
        D = ge.read_csv('./tests/test_sets/fixed_distributional_test_dataset.csv')

        with self.assertRaises(TypeError):
            ge.dataset.util.infer_distribution_parameters(data=D.norm,
                                                          distribution='norm',
                                                          params=['wrong_param_format'])
        t = ge.dataset.util.infer_distribution_parameters(data=D.norm_std,
                                                      distribution='norm',
                                                      params=None)
        self.assertEqual(t['mean'], D.norm_std.mean())
        self.assertEqual(t['std_dev'], D.norm_std.std())
        self.assertEqual(t['loc'], 0)
        self.assertEqual(t['scale'], 1)

        # beta
        t = ge.dataset.util.infer_distribution_parameters(data=D.beta, distribution='beta')
        self.assertEqual(t['alpha'], (t['mean'] ** 2) * (
                        ((1 - t['mean']) / t['std_dev'] ** 2) - (1 / t['mean'])), "beta dist, alpha infer")
        self.assertEqual(t['beta'], t['alpha'] * ((1 / t['mean']) - 1), "beta dist, beta infer")

        # gamma
        t = ge.dataset.util.infer_distribution_parameters(data=D.gamma, distribution='gamma')
        self.assertEqual(t['alpha'], D.gamma.mean())

        # uniform distributions
        t = ge.dataset.util.infer_distribution_parameters(data=D.uniform,
                                                          distribution='uniform')
        self.assertEqual(t['min'], min(D.uniform), "uniform, min infer")
        self.assertEqual(t['max'], max(D.uniform) - min(D.uniform), "uniform, max infer")


        uni_loc = 5
        uni_scale = 10
        t = ge.dataset.util.infer_distribution_parameters(data=D.uniform,
                                                          distribution='uniform',
                                                          params={
                                                              'loc': uni_loc,
                                                              'scale': uni_scale
                                                          })
        self.assertEqual(t['min'], uni_loc, "uniform, min infer")
        self.assertEqual(t['max'], uni_scale, "uniform, max infer")


        # expon distribution
        with self.assertRaises(AttributeError):
            ge.dataset.util.infer_distribution_parameters(data=D.norm,
                                                          distribution='fakedistribution')

        # chi2
        t = ge.dataset.util.infer_distribution_parameters(data=D.chi2, distribution='chi2')
        self.assertEqual(t['df'], D.chi2.mean())

    def test_create_multiple_expectations(self):
        D = ge.dataset.PandasDataset({
            'x' : [1,2,3,4,5,6],
            'y' : [0,2,4,6,8,10],
            'z' : ['hi', 'hello', 'hey', 'howdy', 'hola', 'holy smokes'],
            'zz': ['a', 'b', 'c', 'hi', 'howdy', 'hola']
        })

        # Test kwarg
        results = ge.dataset.util.create_multiple_expectations(D,
                                                     ['x', 'y'],
                                                     'expect_column_values_to_be_in_set',
                                                     values_set=[1, 2, 3, 4, 5, 6])
        self.assertTrue(results[0]['success'])
        self.assertFalse(results[1]['success'])

        # Test positional argument
        results = ge.dataset.util.create_multiple_expectations(D,
                                                     ['x', 'y'],
                                                     'expect_column_values_to_be_in_set',
                                                     [1, 2, 3, 4, 5, 6])
        self.assertTrue(results[0]['success'])
        self.assertFalse(results[1]['success'])

        results = ge.dataset.util.create_multiple_expectations(D,
                                                     ['z', 'zz'],
                                                     'expect_column_values_to_match_regex',
                                                     'h')
        self.assertTrue(results[0]['success'])
        self.assertFalse(results[1]['success'])

        # Non-argumentative expectation
        results = ge.dataset.util.create_multiple_expectations(D,
                                                               ['z', 'zz'],
                                                               'expect_column_values_to_not_be_null')
        self.assertTrue(results[0]['success'])
        self.assertTrue(results[1]['success'])


        # Key error when non-existant column is called
        with self.assertRaises(KeyError):
            ge.dataset.util.create_multiple_expectations(D,
                                                         ['p'],
                                                         'expect_column_values_to_be_in_set',
                                                         ['hi'])
        # Attribute error when non-existant expectation is called
        with self.assertRaises(AttributeError):
            ge.dataset.util.create_multiple_expectations(D,
                                                         ['z'],
                                                         'expect_column_values_to_be_fake_news')


"""
The following Parent and Child classes are used for testing documentation inheritance.
"""
class Parent(object):
    """Parent class docstring
    """

    @classmethod
    def expectation(cls, func):
        """Manages configuration and running of expectation objects.
        """
        @wraps(func)
        def wrapper(*args, **kwargs):
            # wrapper logic
            func(*args, **kwargs)

        return wrapper


    def override_me(self):
        """Parent method docstring
        Returns:
            Unattainable abiding satisfaction.
        """
        raise NotImplementedError


class Child(Parent):
    """
    Child class docstring
    """

    @ge.dataset.util.DocInherit
    @Parent.expectation
    def override_me(self):
        """Child method docstring
        Returns:
            Real, instantiable, abiding satisfaction.
        """


class TestDocumentation(unittest.TestCase):

    def test_doc_inheritance(self):
        c = Child()

        self.assertEqual(
            c.__getattribute__('override_me').__doc__,
        """Child method docstring
        Returns:
            Real, instantiable, abiding satisfaction.
        """ + '\n' +
        """Parent method docstring
        Returns:
            Unattainable abiding satisfaction.
        """
        )

if __name__ == "__main__":
    unittest.main()<|MERGE_RESOLUTION|>--- conflicted
+++ resolved
@@ -129,7 +129,6 @@
                 datetime.datetime(2017,1,1),
                 datetime.date(2017,5,1),
             ],
-<<<<<<< HEAD
             'np.bool': np.bool_([True, False, True]),
             'np.int_': np.int_([5,3,2]),
             'np.int8': np.int8([5,3,2]),
@@ -146,9 +145,7 @@
             # 'np.complex128': np.complex128([20.999999999978335216827+10.99999999j, 22.4+14.6j]),
             # 'np.complex256': np.complex256([40.99999999 + 20.99999999j, 44.8+29.2j]),
             'np.str': np.unicode_(["hello"])
-=======
             'yyy': decimal.Decimal(123.456)
->>>>>>> 3da8a8a2
         }
         x = ge.dataset.util.recursively_convert_to_json_serializable(x)
         self.assertEqual(type(x['x']), list)
