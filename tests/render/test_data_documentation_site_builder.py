--- conflicted
+++ resolved
@@ -5,10 +5,6 @@
 from great_expectations.data_context.types import (
     ValidationResultIdentifier
 )
-<<<<<<< HEAD
-
-=======
->>>>>>> 1326a477
 
 def test_configuration_driven_site_builder(titanic_data_context, filesystem_csv_2):
 
@@ -113,7 +109,6 @@
     assert index_links_dict['mydatasource']['mygenerator']['Titanic']['profiling_links'][0]['filepath'] == 'profiling/mydatasource/mygenerator/Titanic/BasicDatasetProfiler.html'
 
 
-<<<<<<< HEAD
 # def test_pack_validation_result_list_into_nested_dict():
 #     assert SiteBuilder.pack_validation_result_list_into_nested_dict([
 #         ValidationResultIdentifier(from_string="ValidationResultIdentifier.AAA.b.c.d.e"),
@@ -141,34 +136,4 @@
 #                 }
 #             },
 #         }
-#     }
-=======
-def test_pack_validation_result_list_into_nested_dict():
-    assert SiteBuilder.pack_validation_result_list_into_nested_dict([
-        ValidationResultIdentifier(from_string="ValidationResultIdentifier.AAA.b.c.d.e"),
-        ValidationResultIdentifier(from_string="ValidationResultIdentifier.AAA.b.c.d.f"),
-        ValidationResultIdentifier(from_string="ValidationResultIdentifier.AAA.b.g.d.f"),
-        ValidationResultIdentifier(from_string="ValidationResultIdentifier.BBB.b.c.d.e"),
-    ]) == {
-        "e" : {
-            "AAA" : {
-                "b" : {
-                    "c" : ["d"],
-                }
-            },
-            "BBB" : {
-                "b" : {
-                    "c" : ["d"],
-                }
-            }
-        },
-        "f" : {
-            "AAA" : {
-                "b" : {
-                    "g" : ["d"],
-                    "c" : ["d"],
-                }
-            },
-        }
-    }
->>>>>>> 1326a477
+#     }